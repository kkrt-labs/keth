--- conflicted
+++ resolved
@@ -1,12 +1,4 @@
-<<<<<<< HEAD
-use crate::{
-    atlantic::{prover::ProverVersion, sharp::SharpSdk},
-    db::Database,
-    hints::KakarotHintProcessor,
-};
-=======
 use crate::hints::KakarotHintProcessor;
->>>>>>> a1432610
 use alloy_eips::BlockNumHash;
 use cairo_vm::{
     cairo_run::{cairo_run, CairoRunConfig},
@@ -15,39 +7,7 @@
 use futures::StreamExt;
 use reth_exex::{ExExContext, ExExEvent};
 use reth_node_api::FullNodeComponents;
-<<<<<<< HEAD
-use rusqlite::Connection;
-use std::{
-    fs,
-    io::Read,
-    path::{Path, PathBuf},
-    sync::Arc,
-};
-
-/// The path to the `SQLite` database file.
-pub const DATABASE_PATH: &str = "rollup.db";
-
-/// The chain ID of the Kakarot Rollup chain.
-const CHAIN_ID: u64 = 1;
-
-/// The address of the rollup submitter (signer) to be funded with max coins.
-const ROLLUP_SUBMITTER_ADDRESS: Address = Address::new([0; 20]);
-
-/// The chain specification for the Kakarot Rollup chain.
-///
-/// Generated from the [`CHAIN_ID`] and [`ROLLUP_SUBMITTER_ADDRESS`] constants.
-pub(crate) static CHAIN_SPEC: Lazy<Arc<ChainSpec>> = Lazy::new(|| {
-    Arc::new(
-        ChainSpecBuilder::default()
-            .chain(CHAIN_ID.into())
-            .genesis(Genesis::clique_genesis(CHAIN_ID, ROLLUP_SUBMITTER_ADDRESS))
-            .cancun_activated()
-            .build(),
-    )
-});
-=======
 use std::path::PathBuf;
->>>>>>> a1432610
 
 /// The Execution Extension for the Kakarot Rollup chain.
 #[allow(missing_debug_implementations)]
@@ -150,28 +110,20 @@
 #[cfg(test)]
 mod tests {
     use super::*;
-<<<<<<< HEAD
-    use alloy_consensus::{constants::ETH_TO_WEI, Header, TxEip1559};
-    use alloy_primitives::{address, hex, Bytes, Sealable, B256, U256};
     use mockito::Server;
-=======
     use alloy_consensus::{Header, TxEip1559};
     use alloy_primitives::{address, hex, Address, Bytes, Sealable, B256, U256};
->>>>>>> a1432610
     use reth_execution_types::{Chain, ExecutionOutcome};
     use reth_exex_test_utils::test_exex_context;
     use reth_primitives::{
         BlockBody, Receipt, Receipts, SealedBlock, SealedBlockWithSenders, SealedHeader,
         TransactionSigned,
     };
-<<<<<<< HEAD
     use reth_revm::primitives::AccountInfo;
     use std::{env, future::Future, str::FromStr, time::Duration};
     use tokio::time::timeout;
     use url::Url;
-=======
     use std::{future::Future, pin::pin, str::FromStr};
->>>>>>> a1432610
 
     /// The initialization logic of the Execution Extension is just an async function.
     ///
@@ -179,34 +131,10 @@
     /// Extension to function, like a database connection.
     fn exex_init<Node: FullNodeComponents>(
         ctx: ExExContext<Node>,
-<<<<<<< HEAD
         sharp_sdk: SharpSdk,
     ) -> eyre::Result<impl Future<Output = eyre::Result<()>>> {
-        // Open the SQLite database connection.
-        let connection = Connection::open(DATABASE_PATH)?;
-
-        // Initialize the database with the connection.
-        let db = Database::new(connection)?;
-
-        // Create a sender address for testing
-        //
-        // We want to fund artificially this address with some ETH because this is the address used
-        // to send funds in the test transaction.
-        let sender_address = address!("6a3cA5811d2c185E6e441cEFa771824fb355f9Ec");
-
-        // Deposit some ETH to the sender and insert it into database
-        db.set_account(
-            sender_address,
-            &AccountInfo { balance: U256::from(ETH_TO_WEI), nonce: 0, ..Default::default() },
-        )?;
-
         // Create the Kakarot Rollup chain instance and start processing chain state notifications.
-        Ok(KakarotRollup { ctx, db }.start(sharp_sdk))
-=======
-    ) -> impl Future<Output = eyre::Result<()>> {
-        // Create the Kakarot Rollup chain instance and start processing chain state notifications.
-        KakarotRollup { ctx }.start()
->>>>>>> a1432610
+        Ok(KakarotRollup { ctx }.start(sharp_sdk))
     }
 
     #[ignore = "block_header not implemented"]
@@ -216,7 +144,6 @@
         // Initialize the tracing subscriber for testing
         reth_tracing::init_test_tracing();
 
-<<<<<<< HEAD
         let mocked_api_key = "mocked_api_key";
         env::set_var("ATLANTIC_API_KEY", mocked_api_key);
 
@@ -243,11 +170,6 @@
 
         drop(server);
 
-        // Remove the database file if it exists so we start with a clean db
-        std::fs::remove_file(DATABASE_PATH).ok();
-
-=======
->>>>>>> a1432610
         // Initialize a test Execution Extension context with all dependencies
         let (ctx, mut handle) = test_exex_context().await?;
 
@@ -330,14 +252,9 @@
             ))
             .await?;
 
-<<<<<<< HEAD
         // Initialize the Execution Extension future
         let exex_future = exex_init(ctx, sharp_sdk)?;
         tokio::pin!(exex_future);
-=======
-        // Initialize the Execution Extension
-        let mut exex = pin!(exex_init(ctx));
->>>>>>> a1432610
 
         // Set a timeout to stop infinite execution
         let timeout_duration = Duration::from_secs(1);
@@ -356,24 +273,8 @@
         // Check that the Execution Extension emitted a `FinishedHeight` event with the correct
         // height
         handle.assert_event_finished_height(BlockNumHash::new(0x00f2_1d20, seal))?;
-
-<<<<<<< HEAD
-        // Open the SQLite database connection.
-        let connection = Connection::open(DATABASE_PATH)?;
-
-        // Initialize the database with the connection.
-        let db = Database::new(connection)?;
-
-        // Check that the block has been inserted into the database
-        assert_eq!(db.block(U256::from(0x00f2_1d20))?.unwrap(), block);
-
-        // Check that the execution trace has been inserted into the database
-        assert!(db.execution_trace(0x00f2_1d20)?.is_some());
-
         proof_generation_mock.assert();
 
-=======
->>>>>>> a1432610
         Ok(())
     }
 }