--- conflicted
+++ resolved
@@ -165,36 +165,9 @@
             //
             // The values are loaded in the order they are defined in the `Environment` model.
             // We start at the `env` pointer.
-<<<<<<< HEAD
             vm.load_data(
                 env_ptr,
-                &[
-                    MaybeRelocatable::from(Felt252::from_bytes_be_slice(
-                        &transaction.signer().0 .0,
-                    )),
-                    MaybeRelocatable::from(Felt252::from(
-                        transaction.effective_gas_price(block.base_fee_per_gas),
-                    )),
-                    MaybeRelocatable::from(Felt252::from(
-                        transaction.chain_id().unwrap_or_default(),
-                    )),
-                    MaybeRelocatable::from(Felt252::from_bytes_be_slice(&block.mix_hash.0[16..])),
-                    MaybeRelocatable::from(Felt252::from_bytes_be_slice(&block.mix_hash.0[0..16])),
-                    MaybeRelocatable::from(Felt252::from(block.number)),
-                    MaybeRelocatable::from(Felt252::from(block.gas_limit)),
-                    MaybeRelocatable::from(Felt252::from(block.timestamp)),
-                    MaybeRelocatable::from(Felt252::from_bytes_be_slice(&block.beneficiary.0 .0)),
-                    MaybeRelocatable::from(Felt252::from(
-                        block.base_fee_per_gas.unwrap_or_default(),
-                    )),
-                ],
-            )
-            .map_err(HintError::Memory)?;
-=======
-            let _ = vm
-                .load_data(
-                    env_ptr,
-                    &[
+                 &[
                         MaybeRelocatable::from(Felt252::from_bytes_be_slice(
                             &block.beneficiary.0 .0,
                         )),
@@ -214,9 +187,8 @@
                             block.base_fee_per_gas.unwrap_or_default(),
                         )),
                     ],
-                )
-                .map_err(HintError::Memory)?;
->>>>>>> 679cd342
+            )
+            .map_err(HintError::Memory)?;
 
             Ok(())
         },
