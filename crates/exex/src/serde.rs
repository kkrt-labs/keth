--- conflicted
+++ resolved
@@ -363,16 +363,12 @@
         // Setup the KakarotSerde instance
         let mut kakarot_serde = setup_kakarot_serde();
 
-<<<<<<< HEAD
-        // Insert values in memory
-=======
         // Setup
         let output_ptr = Felt252::ZERO;
         let range_check_ptr = kakarot_serde.runner.vm.add_memory_segment();
         let bitwise_ptr = kakarot_serde.runner.vm.add_memory_segment();
 
-        // Insert relocatable values in memory
->>>>>>> ba9d1e33
+        // Insert values in memory
         let base = kakarot_serde
             .runner
             .vm
@@ -409,16 +405,12 @@
         // Setup the KakarotSerde instance
         let mut kakarot_serde = setup_kakarot_serde();
 
-<<<<<<< HEAD
-        // Insert values in memory
-=======
         // Setup
         let output_ptr = Relocatable { segment_index: 10, offset: 11 };
         let range_check_ptr = Felt252::ZERO;
         let bitwise_ptr = Felt252::from(55);
 
-        // Insert relocatable values in memory
->>>>>>> ba9d1e33
+        // Insert values in memory
         let base = kakarot_serde
             .runner
             .vm
