--- conflicted
+++ resolved
@@ -1,9 +1,5 @@
-use alloy_primitives::{Address, Bloom, B256, U256};
+use alloy_primitives::{Address, Bloom, Bytes, B256, U256};
 use cairo_vm::{types::relocatable::MaybeRelocatable, Felt252};
-<<<<<<< HEAD
-use reth_primitives::{Address, Bloom, Bytes, B256, U256};
-=======
->>>>>>> aa20a063
 use serde::{Deserialize, Serialize};
 
 /// The size in bytes of the `u128` type.
