import hashlib

from ethereum.crypto.hash import keccak256
from ethereum_types.bytes import Bytes
from hypothesis import given
from hypothesis import strategies as st

from tests.utils.strategies import small_bytes


class TestHash:

    class TestKeccak256:
        @given(buffer=small_bytes)
        def test_keccak256(self, cairo_run, buffer: Bytes):
<<<<<<< HEAD
            assert keccak256(buffer) == cairo_run("keccak256", [], buffer)
=======
            assert keccak256(buffer) == cairo_run("keccak256", buffer)

    class TestBlake2s:
        @given(buffer=small_bytes)
        def test_blake2s_bytes(self, cairo_run, buffer: Bytes):
            assert hashlib.blake2s(buffer).digest() == cairo_run(
                "blake2s_bytes", buffer
            )

    class TestHashWith:
        @given(
            buffer=small_bytes,
            hash_function_name=st.sampled_from(["keccak256", "blake2s"]),
        )
        def test_hash_with(self, cairo_run, buffer: Bytes, hash_function_name: str):
            if hash_function_name == "keccak256":
                assert keccak256(buffer) == cairo_run(
                    "hash_with", buffer, hash_function_name
                )
            elif hash_function_name == "blake2s":
                assert hashlib.blake2s(buffer).digest() == cairo_run(
                    "hash_with", buffer, hash_function_name
                )
>>>>>>> d8afd431
<|MERGE_RESOLUTION|>--- conflicted
+++ resolved
@@ -13,9 +13,6 @@
     class TestKeccak256:
         @given(buffer=small_bytes)
         def test_keccak256(self, cairo_run, buffer: Bytes):
-<<<<<<< HEAD
-            assert keccak256(buffer) == cairo_run("keccak256", [], buffer)
-=======
             assert keccak256(buffer) == cairo_run("keccak256", buffer)
 
     class TestBlake2s:
@@ -38,5 +35,4 @@
             elif hash_function_name == "blake2s":
                 assert hashlib.blake2s(buffer).digest() == cairo_run(
                     "hash_with", buffer, hash_function_name
-                )
->>>>>>> d8afd431
+                )