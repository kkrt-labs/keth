from typing import Optional

import pytest
from ethereum_types.bytes import Bytes32
from ethereum_types.numeric import U256
from hypothesis import given, settings
from hypothesis import strategies as st
from hypothesis.strategies import composite

from ethereum.cancun.fork_types import Account, Address
from ethereum.cancun.state import (
    account_exists,
    account_exists_and_is_empty,
    account_has_code_or_nonce,
    begin_transaction,
    commit_transaction,
    destroy_account,
    destroy_storage,
    destroy_touched_empty_accounts,
    get_account,
    get_account_optional,
    get_storage,
    get_storage_original,
    get_transient_storage,
    increment_nonce,
    is_account_alive,
    is_account_empty,
    mark_account_created,
    move_ether,
<<<<<<< HEAD
    rollback_transaction,
=======
    process_withdrawal,
>>>>>>> 3ec049c6
    set_account,
    set_account_balance,
    set_code,
    set_storage,
    set_transient_storage,
    touch_account,
)
<<<<<<< HEAD
from ethereum.cancun.trie import Trie
from tests.utils.args_gen import State, TransientStorage
=======
from tests.utils.args_gen import State, TransientStorage, Withdrawal
>>>>>>> 3ec049c6
from tests.utils.errors import strict_raises
from tests.utils.strategies import (
    address,
    bytes32,
    code,
    state,
    transient_storage,
    trie_strategy,
)


@composite
def state_and_address_and_optional_key(
    draw, state_strategy=state, address_strategy=address, key_strategy=None
):
    state = draw(state_strategy)

    # For address selection, shuffle from one of the following strategies
    address_options = []
    if state._main_trie._data:
        address_options.append(st.sampled_from(list(state._main_trie._data.keys())))
    if state.created_accounts:
        address_options.append(st.sampled_from(list(state.created_accounts)))
    address_options.append(address_strategy)

    address = draw(st.one_of(*address_options))

    # For key selection, use key_strategy if no storage keys for this address
    if key_strategy is None:
        return state, address

    storage = state._storage_tries.get(address)
    key_options = (
        [st.sampled_from(list(storage._data.keys())), key_strategy]
        if storage is not None and storage._data != {}
        else [key_strategy]
    )
    key = draw(st.one_of(*key_options))

    return state, address, key


@composite
def state_with_snapshots(draw):
    """
    Generate a State instance with up to 10 different snapshots.
    Each snapshot builds on top of the previous one, with up to 5 new entries per snapshot.
    """
    base_state = draw(state)
    num_snapshots = draw(st.integers(min_value=0, max_value=5))

    # Start with base state's tries
    current_main_trie = base_state._main_trie
    current_storage_tries = base_state._storage_tries.copy()
    snapshots = []

    for _ in range(num_snapshots):
        snapshots.append((current_main_trie, current_storage_tries))
        # Add up to 5 new entries to main_trie
        new_accounts = draw(
            st.dictionaries(keys=address, values=st.from_type(Account), max_size=5)
        )
        main_trie_data = current_main_trie._data.copy()
        main_trie_data.update(new_accounts)
        main_trie = Trie[Address, Optional[Account]](
            secured=True, default=None, _data=main_trie_data
        )

        # Add up to 5 new storage tries or update existing ones
        new_storage_tries = draw(
            st.dictionaries(
                keys=address,
                values=trie_strategy(Trie[Bytes32, U256], min_size=1),
                max_size=5,
            )
        )
        storage_tries = current_storage_tries.copy()
        storage_tries.update(new_storage_tries)

        # Update current state for next iteration
        current_main_trie = main_trie
        current_storage_tries = storage_tries

    return State(
        _main_trie=current_main_trie,
        _storage_tries=current_storage_tries,
        _snapshots=snapshots,
        created_accounts=base_state.created_accounts,
    )


@composite
def transient_storage_with_snapshots(draw):
    """
    Generate a TransientStorage instance with up to 10 different snapshots.
    Each snapshot builds on top of the previous one, with up to 5 new entries per snapshot.
    """
    base_transient_storage = draw(transient_storage)
    num_snapshots = draw(st.integers(min_value=0, max_value=5))

    # Start with base transient storage tries
    current_tries = base_transient_storage._tries.copy()
    snapshots = []

    for _ in range(num_snapshots):
        snapshots.append(current_tries)
        # Add up to 5 new tries or update existing ones
        new_tries = draw(
            st.dictionaries(
                keys=address,
                values=trie_strategy(Trie[Bytes32, U256], min_size=1),
                max_size=5,
            )
        )
        tries = current_tries.copy()
        tries.update(new_tries)

        # Update current tries for next iteration
        current_tries = tries

    return TransientStorage(_tries=current_tries, _snapshots=snapshots)


@composite
def transient_storage_and_address_and_optional_key(
    draw,
    transient_storage_strategy=transient_storage,
    address_strategy=address,
    key_strategy=None,
):
    transient_storage = draw(transient_storage_strategy)

    # Generate address options for sampling
    address_options = []
    if transient_storage._tries:
        address_options.append(st.sampled_from(list(transient_storage._tries.keys())))
    address_options.append(address_strategy)

    # Draw an address from the options
    address = draw(st.one_of(*address_options))

    if key_strategy is None:
        return transient_storage, address

    # Shuffle from a random key of the address, if it exists
    key_options = []
    if address in transient_storage._tries:
        key_options.append(
            st.sampled_from(list(transient_storage._tries[address]._data.keys()))
        )
    key_options.append(key_strategy)
    key = draw(st.one_of(*key_options))

    return transient_storage, address, key


@composite
def touched_accounts_strategy(
    draw,
    state_strategy=state,
    address_strategy=address,
):
    state = draw(state_strategy)

    # Generate a list of addresses that includes both existing accounts and random addresses
    address_options = []
    if state._main_trie._data:
        address_options.append(st.sampled_from(list(state._main_trie._data.keys())))
    address_options.append(address_strategy)

    # Draw a list of addresses and convert to a set
    num_addresses = draw(st.integers(min_value=0, max_value=10))
    addresses = draw(
        st.sets(
            st.one_of(*address_options), min_size=num_addresses, max_size=num_addresses
        )
    )

    return state, addresses


class TestStateAccounts:
    @given(data=state_and_address_and_optional_key())
    def test_get_account(self, cairo_run, data):
        state, address = data
        state_cairo, result_cairo = cairo_run("get_account", state, address)
        assert result_cairo == get_account(state, address)
        assert state_cairo == state

    @given(data=state_and_address_and_optional_key())
    def test_get_account_optional(self, cairo_run, data):
        state, address = data
        state_cairo, result_cairo = cairo_run("get_account_optional", state, address)
        assert result_cairo == get_account_optional(state, address)
        assert state_cairo == state

    @given(data=state_and_address_and_optional_key(), account=...)
    def test_set_account(self, cairo_run, data, account: Optional[Account]):
        state, address = data
        state_cairo = cairo_run("set_account", state, address, account)
        set_account(state, address, account)
        assert state_cairo == state

    @given(
        data=state_and_address_and_optional_key(), recipient_address=address, amount=...
    )
    def test_move_ether(
        self, cairo_run, data, recipient_address: Address, amount: U256
    ):
        state, sender_address = data
        try:
            state_cairo = cairo_run(
                "move_ether", state, sender_address, recipient_address, amount
            )
        except Exception as cairo_error:
            with strict_raises(type(cairo_error)):
                move_ether(state, sender_address, recipient_address, amount)
            return
        move_ether(state, sender_address, recipient_address, amount)
        assert state_cairo == state

    @given(data=state_and_address_and_optional_key(), withdrawal=...)
    def test_process_withdrawal(self, cairo_run, data, withdrawal: Withdrawal):
        state, _ = data
        try:
            state_cairo = cairo_run("process_withdrawal", state, withdrawal)
        except Exception as cairo_error:
            with strict_raises(type(cairo_error)):
                process_withdrawal(state, withdrawal)
            return
        process_withdrawal(state, withdrawal)
        assert state_cairo == state

    @given(data=state_and_address_and_optional_key())
    def test_destroy_account(self, cairo_run, data):
        state, address = data
        state_cairo = cairo_run("destroy_account", state, address)
        destroy_account(state, address)
        assert state_cairo == state

    @given(data=state_and_address_and_optional_key())
    def test_account_has_code_or_nonce(self, cairo_run, data):
        state, address = data
        state_cairo, result_cairo = cairo_run(
            "account_has_code_or_nonce", state, address
        )
        assert result_cairo == account_has_code_or_nonce(state, address)
        assert state_cairo == state

    @given(data=state_and_address_and_optional_key())
    def test_account_exists(self, cairo_run, data):
        state, address = data
        state_cairo, result_cairo = cairo_run("account_exists", state, address)
        assert result_cairo == account_exists(state, address)
        assert state_cairo == state

    @given(data=state_and_address_and_optional_key())
    def test_is_account_empty(self, cairo_run, data):
        state, address = data
        state_cairo, result_cairo = cairo_run("is_account_empty", state, address)
        assert result_cairo == is_account_empty(state, address)
        assert state_cairo == state

    @given(data=state_and_address_and_optional_key())
    def test_mark_account_created(self, cairo_run, data):
        state, address = data
        state_cairo = cairo_run("mark_account_created", state, address)
        mark_account_created(state, address)
        assert state_cairo == state

    @given(data=state_and_address_and_optional_key())
    def test_account_exists_and_is_empty(self, cairo_run, data):
        state, address = data
        state_cairo, result_cairo = cairo_run(
            "account_exists_and_is_empty", state, address
        )
        assert result_cairo == account_exists_and_is_empty(state, address)
        assert state_cairo == state

    @given(data=state_and_address_and_optional_key())
    def test_is_account_alive(self, cairo_run, data):
        state, address = data
        state_cairo, result_cairo = cairo_run("is_account_alive", state, address)
        assert result_cairo == is_account_alive(state, address)
        assert state_cairo == state

    @given(
        data=state_and_address_and_optional_key(),
        code=code,
    )
    def test_set_code(self, cairo_run, data, code: bytes):
        state, address = data
        state_cairo = cairo_run("set_code", state, address, code)
        set_code(state, address, code)
        assert state_cairo == state

    @given(
        data=state_and_address_and_optional_key(),
        amount=...,
    )
    def test_set_account_balance(self, cairo_run, data, amount: U256):
        state, address = data
        state_cairo = cairo_run("set_account_balance", state, address, amount)
        set_account_balance(state, address, amount)
        assert state_cairo == state

    @given(data=state_and_address_and_optional_key())
    def test_increment_nonce(self, cairo_run, data):
        state, address = data
        state_cairo = cairo_run("increment_nonce", state, address)
        increment_nonce(state, address)
        assert state_cairo == state

    @given(data=state_and_address_and_optional_key())
    def test_touch_account(self, cairo_run, data):
        state, address = data
        state_cairo = cairo_run("touch_account", state, address)
        touch_account(state, address)
        assert state_cairo == state

    @given(data=touched_accounts_strategy())
    def test_destroy_touched_empty_accounts(self, cairo_run, data):
        state, touched_accounts = data
        state_cairo = cairo_run(
            "destroy_touched_empty_accounts", state, touched_accounts
        )
        destroy_touched_empty_accounts(state, touched_accounts)
        assert state_cairo == state


class TestStateStorage:
    @given(data=state_and_address_and_optional_key(key_strategy=bytes32))
    def test_get_storage_original(self, cairo_run, data):
        state, address, key = data
        state_cairo, result_cairo = cairo_run(
            "get_storage_original", state, address, key
        )
        assert result_cairo == get_storage_original(state, address, key)
        assert state_cairo == state

    @given(data=state_and_address_and_optional_key(key_strategy=bytes32))
    def test_get_storage(
        self,
        cairo_run,
        data,
    ):
        state, address, key = data
        state_cairo, result_cairo = cairo_run("get_storage", state, address, key)
        assert result_cairo == get_storage(state, address, key)
        assert state_cairo == state

    @given(data=state_and_address_and_optional_key(key_strategy=bytes32), value=...)
    def test_set_storage(self, cairo_run, data, value: U256):
        state, address, key = data
        try:
            state_cairo = cairo_run("set_storage", state, address, key, value)
        except Exception as e:
            with pytest.raises(type(e)):
                set_storage(state, address, key, value)
            return

        set_storage(state, address, key, value)
        assert state_cairo == state

    @given(data=state_and_address_and_optional_key())
    @settings(max_examples=100)
    def test_destroy_storage(self, cairo_run, data):
        state, address = data
        state_cairo = cairo_run("destroy_storage", state, address)
        destroy_storage(state, address)
        assert state_cairo == state


class TestTransientStorage:
    @given(data=transient_storage_and_address_and_optional_key(key_strategy=bytes32))
    def test_get_transient_storage(
        self,
        cairo_run,
        data,
    ):
        transient_storage, address, key = data
        transient_storage_cairo, result_cairo = cairo_run(
            "get_transient_storage",
            transient_storage,
            address,
            key,
        )
        assert result_cairo == get_transient_storage(transient_storage, address, key)
        assert transient_storage_cairo == transient_storage

    @given(
        data=transient_storage_and_address_and_optional_key(key_strategy=bytes32),
        value=...,
    )
    def test_set_transient_storage(
        self,
        cairo_run,
        data,
        value: U256,
    ):
        transient_storage, address, key = data
        transient_storage_cairo = cairo_run(
            "set_transient_storage",
            transient_storage,
            address,
            key,
            value,
        )
        set_transient_storage(transient_storage, address, key, value)
        assert transient_storage_cairo == transient_storage


class TestBeginTransaction:
    @given(state=..., transient_storage=...)
    def test_begin_transaction(
        self, cairo_run, state: State, transient_storage: TransientStorage
    ):
        state_cairo, transient_storage_cairo = cairo_run(
            "begin_transaction",
            state,
            transient_storage,
        )
        begin_transaction(state, transient_storage)
        assert state_cairo == state
        assert transient_storage_cairo == transient_storage

    @given(
        state=state_with_snapshots(),
        transient_storage=transient_storage_with_snapshots(),
    )
    def test_rollback_transaction(
        self, cairo_run, state: State, transient_storage: TransientStorage
    ):
        try:
            state_cairo, transient_storage_cairo = cairo_run(
                "rollback_transaction", state, transient_storage
            )
        except Exception as e:
            with strict_raises(type(e)):
                rollback_transaction(state, transient_storage)
            return
        rollback_transaction(state, transient_storage)
        assert state_cairo == state
        assert transient_storage_cairo == transient_storage

    @given(
        state=state_with_snapshots(),
        transient_storage=transient_storage_with_snapshots(),
    )
    def test_commit_transaction(
        self, cairo_run, state: State, transient_storage: TransientStorage
    ):
        try:
            state_cairo, transient_storage_cairo = cairo_run(
                "commit_transaction", state, transient_storage
            )
        except Exception as e:
            with strict_raises(type(e)):
                commit_transaction(state, transient_storage)
            return
        commit_transaction(state, transient_storage)
        assert state_cairo == state
        assert transient_storage_cairo == transient_storage<|MERGE_RESOLUTION|>--- conflicted
+++ resolved
@@ -27,11 +27,8 @@
     is_account_empty,
     mark_account_created,
     move_ether,
-<<<<<<< HEAD
+    process_withdrawal,
     rollback_transaction,
-=======
-    process_withdrawal,
->>>>>>> 3ec049c6
     set_account,
     set_account_balance,
     set_code,
@@ -39,12 +36,8 @@
     set_transient_storage,
     touch_account,
 )
-<<<<<<< HEAD
 from ethereum.cancun.trie import Trie
-from tests.utils.args_gen import State, TransientStorage
-=======
 from tests.utils.args_gen import State, TransientStorage, Withdrawal
->>>>>>> 3ec049c6
 from tests.utils.errors import strict_raises
 from tests.utils.strategies import (
     address,
