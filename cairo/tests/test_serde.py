from typing import Any, Mapping, Optional, Set, Tuple, Type, Union

import pytest
from ethereum_types.bytes import Bytes, Bytes0, Bytes8, Bytes20, Bytes32, Bytes256
from ethereum_types.numeric import U64, U256, Uint
from hypothesis import assume, given, settings
from starkware.cairo.common.dict import DictManager
from starkware.cairo.lang.cairo_constants import DEFAULT_PRIME
from starkware.cairo.lang.vm.memory_dict import MemoryDict
from starkware.cairo.lang.vm.memory_segments import MemorySegmentManager

from ethereum.cancun.blocks import Header, Log, Receipt, Withdrawal
from ethereum.cancun.fork_types import Account, Address, Bloom, Root, VersionedHash
from ethereum.cancun.transactions import (
    AccessListTransaction,
    BlobTransaction,
    FeeMarketTransaction,
    LegacyTransaction,
    Transaction,
)
from ethereum.cancun.trie import BranchNode, ExtensionNode, InternalNode, LeafNode, Node
from ethereum.cancun.vm.gas import MessageCallGas
from ethereum.exceptions import EthereumException
from tests.utils.args_gen import _cairo_struct_to_python_type
from tests.utils.args_gen import gen_arg as _gen_arg
from tests.utils.args_gen import to_cairo_type as _to_cairo_type
from tests.utils.serde import Serde


@pytest.fixture(scope="module")
def segments():
    return MemorySegmentManager(memory=MemoryDict(), prime=DEFAULT_PRIME)


@pytest.fixture(scope="module")
def dict_manager():
    return DictManager()


@pytest.fixture(scope="module")
def serde(cairo_program, segments):
    return Serde(segments, cairo_program)


@pytest.fixture(scope="module")
def gen_arg(dict_manager, segments):
    return _gen_arg(dict_manager, segments)


@pytest.fixture(scope="module")
def to_cairo_type(cairo_program):
    def _factory(type_name: Type):
        return _to_cairo_type(cairo_program, type_name)

    return _factory


def get_type(instance: Any) -> Type:
    if isinstance(instance, Mapping):
        # Get key and value types from the first item in the mapping
        if instance:
            key_type = get_type(next(iter(instance.keys())))
            value_type = get_type(next(iter(instance.values())))
            return Mapping[key_type, value_type]
        return Mapping

    if isinstance(instance, Set):
        if instance:
            item_type = get_type(next(iter(instance)))
            return Set[item_type]
        return Set

    if not isinstance(instance, tuple):
        return type(instance)

    # Empty tuple
    if not instance:
        return tuple

    # Get all element types
    elem_types = [get_type(x) for x in instance]

    # If all elements are the same type, use ellipsis
    if all(t == elem_types[0] for t in elem_types):
        return Tuple[elem_types[0], ...]

    # Otherwise return tuple of exact types
    return Tuple[tuple(elem_types)]


def is_sequence(value: Any) -> bool:
    return (
        isinstance(value, tuple)
        or isinstance(value, list)
        or isinstance(value, Mapping)
        or isinstance(value, Set)
    )


def no_empty_sequence(value: Any) -> bool:
    """Recursively check that no tuples (including nested ones) are empty."""
    if not is_sequence(value):
        return True

    if isinstance(value, Mapping) or isinstance(value, Set):
        return len(value) > 0

    if not value:  # Empty tuple
        return False

    # Check each element recursively if it's a tuple
    return all(no_empty_sequence(x) if is_sequence(x) else True for x in value)


class TestSerde:
    @given(b=...)
    # 20 examples per type
    # Cannot build a type object from the dict until we upgrade to python 3.12
    @settings(max_examples=20 * len(_cairo_struct_to_python_type))
    def test_type(
        self,
        to_cairo_type,
        segments,
        serde,
        gen_arg,
        b: Union[
            bool,
            U64,
            Uint,
            U256,
            Bytes0,
            Bytes8,
            Bytes20,
            Bytes32,
            Tuple[Bytes32, ...],
            Bytes256,
            Bytes,
            Tuple[Bytes, ...],
            Header,
            Tuple[Header, ...],
            Withdrawal,
            Tuple[Withdrawal, ...],
            Log,
            Tuple[Log, ...],
            Receipt,
            Address,
            Root,
            Account,
            Bloom,
            VersionedHash,
            Tuple[VersionedHash, ...],
            Union[Bytes0, Address],
            LegacyTransaction,
            AccessListTransaction,
            FeeMarketTransaction,
            BlobTransaction,
            Transaction,
            Tuple[Tuple[Address, Tuple[Bytes32, ...]], ...],
            Tuple[Address, Tuple[Bytes32, ...]],
            MessageCallGas,
            LeafNode,
            ExtensionNode,
            BranchNode,
            InternalNode,
            Optional[InternalNode],
            Node,
            Mapping[Bytes, Bytes],
            Tuple[Mapping[Bytes, Bytes], ...],
            Set[Uint],
            Mapping[Address, Account],
<<<<<<< HEAD
            Union[Uint, U256],
=======
            Set[Address],
>>>>>>> f9c9bf68
        ],
    ):
        assume(no_empty_sequence(b))
        type_ = get_type(b)
        base = segments.gen_arg([gen_arg(type_, b)])
        result = serde.serialize(to_cairo_type(type_), base, shift=0)
        assert result == b

    @given(err=...)
    def test_exception(
        self, to_cairo_type, segments, serde, gen_arg, err: Union[EthereumException]
    ):
        base = segments.gen_arg([gen_arg(EthereumException, err)])

        with pytest.raises(type(err)) as exception:
            serde.serialize(to_cairo_type(EthereumException), base, shift=0)

        assert str(exception.value) == str(err)

    def test_none_exception(self, to_cairo_type, serde, gen_arg):
        base = gen_arg(EthereumException, None)
        result = serde.serialize(to_cairo_type(EthereumException), base, shift=0)
        assert result is None<|MERGE_RESOLUTION|>--- conflicted
+++ resolved
@@ -168,11 +168,8 @@
             Tuple[Mapping[Bytes, Bytes], ...],
             Set[Uint],
             Mapping[Address, Account],
-<<<<<<< HEAD
             Union[Uint, U256],
-=======
             Set[Address],
->>>>>>> f9c9bf68
         ],
     ):
         assume(no_empty_sequence(b))
