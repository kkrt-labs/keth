--- conflicted
+++ resolved
@@ -63,15 +63,9 @@
 )
 logger = logging.getLogger()
 
-<<<<<<< HEAD
 # function arguments that are not builtins, but we want to generate a
 # segment for.
 SEGMENT_PTR_NAMES = {"keccak_ptr", "blake2s_ptr"}
-=======
-# function arguments that are not builtins, but we want to auto-generate a
-# segment for.
-SEGMENT_PTR_NAMES = {"blake2s_ptr"}
->>>>>>> b66744fe
 
 
 def resolve_main_path(main_path: Tuple[str, ...]):
@@ -145,27 +139,9 @@
     # used to get the size of the types.
     serde = Serde(None, cairo_program.identifiers, None, None)
 
-<<<<<<< HEAD
-    # Add non-builtin implicit args with their names
-    serde = Serde(None, cairo_program.identifiers, None, None)
-    for arg_name, arg_info in _implicit_args.items():
-        if is_actual_builtin(arg_name):
-            return_data_info.append(
-                {
-                    "name": arg_name,
-                    "type": {},
-                    "include": False,
-                    "size": None,
-                }
-            )
-            continue
-
-        return_data_info.append(
-=======
     # Process implicit arguments using a list comprehension
     implicit_arg_info = [
         (
->>>>>>> b66744fe
             {
                 "name": arg_name,
                 "type": {},
@@ -215,11 +191,7 @@
 def is_actual_builtin(arg_name: str) -> bool:
     """Checks if an argument name corresponds to a Cairo builtin, excluding special segment pointers."""
     return (
-<<<<<<< HEAD
-        any(builtin in arg_name.replace("_ptr", "") for builtin in ALL_BUILTINS)
-=======
         any(f"{builtin}_ptr" == arg_name for builtin in ALL_BUILTINS)
->>>>>>> b66744fe
         and arg_name not in SEGMENT_PTR_NAMES
     )
 
@@ -283,10 +255,7 @@
         # - Rationale: Generate stack components for all arguments (implicit args, explicit args)
         #   respecting the order defined in the Cairo function signature.
         #   Handle builtins and special segment pointers accordingly.
-<<<<<<< HEAD
-=======
         #   Ensure consistency with Rust VM stack building logic.
->>>>>>> b66744fe
         # ============================================================================
         stack_prefix = []
         if proof_mode:
@@ -373,10 +342,7 @@
         return_fp = runner.execution_base + 2
         end = runner.program_base + len(runner.program.data) - 2  # Points to jmp rel 0
         # Assemble final stack: [ret_fp, ret_pc] + proof_mode_prefix + ordered_components + [ret_fp, ret_pc]
-<<<<<<< HEAD
-=======
         # Note: The order of stack elements is crucial for the VM.
->>>>>>> b66744fe
         stack = stack_prefix + ordered_components
         stack = [return_fp, end] + stack + [return_fp, end]
         # All elements of the input stack are added to the execution public memory - required for proof mode
@@ -466,10 +432,6 @@
         if not isinstance(first_return_data_offset, int):
             raise ValueError("First return data offset is not an int")
 
-<<<<<<< HEAD
-        # Pointer to the first "builtin" - which are not considered as part of the return data
-=======
->>>>>>> b66744fe
         pointer = runner.vm.run_context.ap
         for arg in return_data_info[::-1]:
             arg_name = arg["name"] or ""
@@ -672,25 +634,14 @@
         # STEP 3: BUILD INITIAL STACK WITH BUILTINS AND ARGUMENTS
         # - Rationale: Construct the stack respecting the Cairo function signature order,
         #   including builtins, special segment pointers, and other arguments.
-<<<<<<< HEAD
-=======
         #   Ensure consistency with Python VM stack building logic.
->>>>>>> b66744fe
         # ============================================================================
         stack_prefix = []
         if proof_mode:
             # Add base pointers for builtins *not* used by the function but required by the layout
-<<<<<<< HEAD
-            # Assuming Rust runner's builtin_runners dict has necessary info ('included', 'base'/'final_stack')
-            builtin_runners = runner.builtin_runners
-            missing_builtins = [
-                v
-                for k, v in builtin_runners.items()
-=======
             missing_builtins = [
                 v
                 for k, v in runner.builtin_runners.items()
->>>>>>> b66744fe
                 if not v["included"]  # Check 'included' flag safely
                 # Add condition to check if it's part of the expected layout if needed
             ]
@@ -715,19 +666,11 @@
         )
 
         ordered_components = []
-<<<<<<< HEAD
-        arg_idx = 0  # Index for consuming positional args from *args
-        all_args = {
-            **_implicit_args,
-            **_args,
-        }  # Combined args maintain definition order
-=======
         arg_idx = 0
         all_args = {
             **_implicit_args,
             **_args,
         }
->>>>>>> b66744fe
 
         for arg_name, arg_info in all_args.items():
             python_type = arg_info.get("python_type")
@@ -775,10 +718,7 @@
         return_fp = runner.execution_base + 2
         end = runner.program_base + runner.program_len - 2  # Points to jmp rel 0
         # Assemble final stack: [ret_fp, ret_pc] + proof_mode_prefix + ordered_components + [ret_fp, ret_pc]
-<<<<<<< HEAD
-=======
         # Note: The order of stack elements is crucial for the VM.
->>>>>>> b66744fe
         stack = stack_prefix + ordered_components
         stack = [return_fp, end] + stack + [return_fp, end]
         runner.execution_public_memory = list(
